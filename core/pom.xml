<?xml version="1.0" encoding="UTF-8"?>
<!--
  Copyright 2011 Google Inc. All Rights Reserved.

  Licensed under the Apache License, Version 2.0 (the "License");
  you may not use this file except in compliance with the License.
  You may obtain a copy of the License at

      http://www.apache.org/licenses/LICENSE-2.0

  Unless required by applicable law or agreed to in writing, software
  distributed under the License is distributed on an "AS IS" BASIS,
  WITHOUT WARRANTIES OR CONDITIONS OF ANY KIND, either express or implied.
  See the License for the specific language governing permissions and
  limitations under the License.
  -->

<project xmlns="http://maven.apache.org/POM/4.0.0" xmlns:xsi="http://www.w3.org/2001/XMLSchema-instance" xsi:schemaLocation="http://maven.apache.org/POM/4.0.0 http://maven.apache.org/xsd/maven-4.0.0.xsd">
  <modelVersion>4.0.0</modelVersion>

  <!-- Added this because the JSR 305 dependency wouldn't download from the
       default repository.  -->
  <repositories>
    <repository>
      <id>alt-repo1</id>
      <name>repo1.maven.org</name>
      <url>http://repo1.maven.org</url>
    </repository>
  </repositories>

  <parent>
    <groupId>com.google.errorprone</groupId>
    <artifactId>error_prone_parent</artifactId>
<<<<<<< HEAD
    <version>0.9.14</version>
=======
    <version>0.9.16-SNAPSHOT</version>
>>>>>>> 450322e7
  </parent>

  <name>error-prone library</name>
  <artifactId>error_prone_core</artifactId>

  <dependencies>
    <!-- We must minimise our runtime dependencies as they'll appear in
         the javac classpath for all users! -->
    <dependency>
      <groupId>com.google.errorprone</groupId>
      <artifactId>error_prone_annotation</artifactId>
      <version>${project.version}</version>
      <scope>compile</scope>
    </dependency>

    <!-- tools.jar is in the classpath by default on Apple-provided JDK
         but not OpenJDK. We don't compile with Apple's JDK right now, so this
         dependency is always included. If we ever need to run on the Apple JDK,
         we could use a profile to exclude this dep, like:
         <profile>
          <id>tools-jar</id>
           <activation>
            <os>
             <family>!mac</family>
            </os>
    -->
    <dependency>
      <groupId>openjdk</groupId>
      <artifactId>tools</artifactId>
      <version>1.6</version>
      <scope>system</scope>
      <systemPath>${java.home}/../lib/tools.jar</systemPath>
    </dependency>
    <dependency>
      <groupId>junit</groupId>
      <artifactId>junit-dep</artifactId>
      <version>4.10</version>
      <scope>test</scope>
    </dependency>
    <dependency>
      <groupId>org.hamcrest</groupId>
      <artifactId>hamcrest-core</artifactId>
      <version>1.2.1</version>
      <scope>test</scope>
    </dependency>
    <dependency>
      <groupId>com.google.guava</groupId>
      <artifactId>guava</artifactId>
      <version>r09</version>
      <scope>test</scope>
    </dependency>
    <dependency>
      <groupId>com.google.inject</groupId>
      <artifactId>guice</artifactId>
      <version>3.0</version>
      <scope>test</scope>
    </dependency>
    <dependency>
      <groupId>com.google.inject.extensions</groupId>
      <artifactId>guice-assistedinject</artifactId>
      <version>3.0</version>
      <scope>test</scope>
    </dependency>
    <dependency>
      <groupId>com.google.inject.extensions</groupId>
      <artifactId>guice-servlet</artifactId>
      <version>3.0</version>
      <scope>test</scope>
    </dependency>
    <dependency>
      <groupId>com.google.code.findbugs</groupId>
      <artifactId>jsr305</artifactId>
      <version>2.0.1</version>
      <scope>test</scope>
    </dependency>
    <dependency>
      <groupId>org.mockito</groupId>
      <artifactId>mockito-core</artifactId>
      <version>1.8.5</version>
      <scope>test</scope>
    </dependency>
  </dependencies>

  <build>
    <plugins>
      <!-- Include the @BugPattern annotation in the main distribution
           so users have only one jar to add to their classpath. -->
      <plugin>
        <groupId>org.apache.maven.plugins</groupId>
        <artifactId>maven-shade-plugin</artifactId>
        <version>1.2.2</version>
        <executions>
          <execution>
            <phase>package</phase>
            <goals>
              <goal>shade</goal>
            </goals>
          </execution>
        </executions>
      </plugin>
    </plugins>
  </build>

  <profiles>
    <!-- run annotation processor -->
    <profile>
      <id>run-annotation-processor</id>
      <dependencies>
        <dependency>
          <groupId>com.google.errorprone</groupId>
          <artifactId>error_prone_docgen</artifactId>
          <version>${project.version}</version>
        </dependency>
        <dependency>
          <groupId>com.google.guava</groupId>
          <artifactId>guava</artifactId>
          <version>r09</version>
        </dependency>
      </dependencies>
      <build>
        <plugins>
          <plugin>
            <groupId>org.codehaus.mojo</groupId>
            <artifactId>exec-maven-plugin</artifactId>
            <version>1.1.1</version>
            <executions>
              <execution>
                <phase>site</phase>
                <goals>
                  <goal>java</goal>
                </goals>
                <configuration>
                  <mainClass>com.google.errorprone.DocGen</mainClass>
                  <arguments>
                    <argument>${basedir}/target/generated-sources/annotations/bugPatterns.txt</argument>
                    <argument>${basedir}/target/generated-wiki/</argument>
                    <argument>${basedir}/src/test/resources/</argument>
                  </arguments>
                </configuration>
              </execution>
            </executions>
          </plugin>
        </plugins>
      </build>
    </profile>
  </profiles>
</project><|MERGE_RESOLUTION|>--- conflicted
+++ resolved
@@ -31,11 +31,7 @@
   <parent>
     <groupId>com.google.errorprone</groupId>
     <artifactId>error_prone_parent</artifactId>
-<<<<<<< HEAD
-    <version>0.9.14</version>
-=======
     <version>0.9.16-SNAPSHOT</version>
->>>>>>> 450322e7
   </parent>
 
   <name>error-prone library</name>
